[package]
edition = "2021"
name = "azalea-protocol"
version = "0.1.0"

# See more keys and their definitions at https://doc.rust-lang.org/cargo/reference/manifest.html

[dependencies]
<<<<<<< HEAD
async-compression = {version = "^0.3.8", features = ["tokio", "zlib"], optional = true}
async-recursion = "^0.3.2"
=======
async-compression = {version = "^0.3.8", features = ["tokio", "zlib"]}
async-recursion = "^1.0.0"
>>>>>>> 69c47eda
azalea-auth = {path = "../azalea-auth"}
azalea-brigadier = {path = "../azalea-brigadier"}
azalea-buf = {path = "../azalea-buf"}
azalea-chat = {path = "../azalea-chat"}
azalea-core = {path = "../azalea-core", optional = true}
azalea-crypto = {path = "../azalea-crypto"}
azalea-entity = {path = "../azalea-entity"}
azalea-nbt = {path = "../azalea-nbt"}
byteorder = "^1.4.3"
bytes = "^1.1.0"
flate2 = "1.0.23"
packet-macros = {path = "./packet-macros"}
serde = {version = "1.0.130", features = ["serde_derive"]}
serde_json = "^1.0.72"
<<<<<<< HEAD
thiserror = "^1.0.30"
tokio = {version = "^1.19.2", features = ["io-util", "net", "macros"]}
tokio-util = "^0.6.9"
trust-dns-resolver = "^0.20.3"
uuid = "^1.1.2"

[features]
connecting = []
default = ["packets"]
packets = ["connecting", "dep:async-compression", "dep:azalea-core"]
=======
tokio = {version = "1.19.2", features = ["io-util", "net", "macros"]}
trust-dns-resolver = {version = "^0.21.2"}
uuid = "^1.1.2"
>>>>>>> 69c47eda
<|MERGE_RESOLUTION|>--- conflicted
+++ resolved
@@ -6,13 +6,8 @@
 # See more keys and their definitions at https://doc.rust-lang.org/cargo/reference/manifest.html
 
 [dependencies]
-<<<<<<< HEAD
 async-compression = {version = "^0.3.8", features = ["tokio", "zlib"], optional = true}
-async-recursion = "^0.3.2"
-=======
-async-compression = {version = "^0.3.8", features = ["tokio", "zlib"]}
-async-recursion = "^1.0.0"
->>>>>>> 69c47eda
+async-recursion = "1.0.0"
 azalea-auth = {path = "../azalea-auth"}
 azalea-brigadier = {path = "../azalea-brigadier"}
 azalea-buf = {path = "../azalea-buf"}
@@ -27,19 +22,13 @@
 packet-macros = {path = "./packet-macros"}
 serde = {version = "1.0.130", features = ["serde_derive"]}
 serde_json = "^1.0.72"
-<<<<<<< HEAD
 thiserror = "^1.0.30"
 tokio = {version = "^1.19.2", features = ["io-util", "net", "macros"]}
 tokio-util = "^0.6.9"
 trust-dns-resolver = "^0.20.3"
-uuid = "^1.1.2"
+uuid = "1.1.2"
 
 [features]
 connecting = []
 default = ["packets"]
-packets = ["connecting", "dep:async-compression", "dep:azalea-core"]
-=======
-tokio = {version = "1.19.2", features = ["io-util", "net", "macros"]}
-trust-dns-resolver = {version = "^0.21.2"}
-uuid = "^1.1.2"
->>>>>>> 69c47eda
+packets = ["connecting", "dep:async-compression", "dep:azalea-core"]