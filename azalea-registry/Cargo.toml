[package]
description = "Use Minecraft's registries."
edition = "2021"
license = "MIT"
name = "azalea-registry"
repository = "https://github.com/mat-1/azalea/tree/main/azalea-registry"
version = "0.7.0"

# See more keys and their definitions at https://doc.rust-lang.org/cargo/reference/manifest.html

[dependencies]
<<<<<<< HEAD
azalea-buf = { path = "../azalea-buf", version = "^0.6.0" }
azalea-registry-macros = { path = "./azalea-registry-macros", version = "^0.6.0" }
serde = { version = "1.0.155", optional = true }
=======
azalea-buf = { path = "../azalea-buf", version = "^0.7.0" }
azalea-registry-macros = { path = "./azalea-registry-macros", version = "^0.7.0" }
serde = { version = "^1.0", optional = true }
>>>>>>> eb65b0ad

[features]
serde = ["dep:serde", "azalea-registry-macros/serde"]
default = ["serde"]<|MERGE_RESOLUTION|>--- conflicted
+++ resolved
@@ -9,15 +9,9 @@
 # See more keys and their definitions at https://doc.rust-lang.org/cargo/reference/manifest.html
 
 [dependencies]
-<<<<<<< HEAD
-azalea-buf = { path = "../azalea-buf", version = "^0.6.0" }
-azalea-registry-macros = { path = "./azalea-registry-macros", version = "^0.6.0" }
-serde = { version = "1.0.155", optional = true }
-=======
 azalea-buf = { path = "../azalea-buf", version = "^0.7.0" }
 azalea-registry-macros = { path = "./azalea-registry-macros", version = "^0.7.0" }
 serde = { version = "^1.0", optional = true }
->>>>>>> eb65b0ad
 
 [features]
 serde = ["dep:serde", "azalea-registry-macros/serde"]
