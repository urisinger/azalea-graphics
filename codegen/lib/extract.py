--- conflicted
+++ resolved
@@ -198,13 +198,7 @@
         f.write(build_gradle_kts)
 
     p = subprocess.Popen(
-<<<<<<< HEAD
         f"cd {pumpkin_dir} && ./gradlew clean && ./gradlew runServer",
-=======
-        # the gradle wrapper (./gradlew) is sometimes on the wrong version so just prefer the system's gradle installation
-        f"cd {pumpkin_dir} && gradle clean && gradle runServer",
-        stderr=subprocess.PIPE,
->>>>>>> 3f7b56f5
         stdout=subprocess.PIPE,
         shell=True,
         text=True,
