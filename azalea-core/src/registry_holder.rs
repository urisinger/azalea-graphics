--- conflicted
+++ resolved
@@ -14,7 +14,7 @@
 };
 use tracing::error;
 
-use crate::identifier::Identifier;
+use crate::{identifier::Identifier, resource_location::ResourceLocation};
 
 #[derive(Default, Debug, Clone)]
 pub struct RegistryHolder {
@@ -80,15 +80,7 @@
     }
 }
 
-<<<<<<< HEAD
-pub type RegistryType<T> = IndexMap<ResourceLocation, T>;
-=======
-/// A collection of values for a certain type of registry data.
-#[derive(Debug, Clone)]
-pub struct RegistryType<T> {
-    pub map: HashMap<Identifier, T>,
-}
->>>>>>> 848f20f9
+pub type RegistryType<T> = IndexMap<Identifier, T>;
 
 #[derive(Debug, Clone, Serialize, Deserialize)]
 #[cfg_attr(feature = "strict_registry", simdnbt(deny_unknown_fields))]
@@ -282,7 +274,6 @@
     pub foliage_color: Option<i32>,
     pub grass_color: Option<i32>,
     pub grass_color_modifier: Option<String>,
-<<<<<<< HEAD
 }
 
 /// Weighted biome music entry
@@ -291,13 +282,11 @@
 pub struct WeightedBiomeMusic {
     pub data: BiomeMusic,
     pub weight: u32,
-=======
     pub music: Option<BiomeMusic>,
     pub mood_sound: BiomeMoodSound,
     pub additions_sound: Option<AdditionsSound>,
     pub ambient_sound: Option<Identifier>,
     pub particle: Option<BiomeParticle>,
->>>>>>> 848f20f9
 }
 
 /// The music of the biome.
