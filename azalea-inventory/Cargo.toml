[package]
name = "azalea-inventory"
description = "Representations of various inventory data structures in Minecraft."
version.workspace = true
edition.workspace = true
license.workspace = true
repository.workspace = true

[dependencies]
azalea-auth.workspace = true
azalea-buf.workspace = true
azalea-chat = { workspace = true, features = ["azalea-buf"] }
azalea-core.workspace = true
azalea-inventory-macros.workspace = true
azalea-registry = { workspace = true, features = ["serde"] }
indexmap.workspace = true
serde.workspace = true
simdnbt.workspace = true
tracing.workspace = true
uuid.workspace = true
<<<<<<< HEAD
azalea-assets.workspace = true
=======

[lints]
workspace = true
>>>>>>> 848f20f9
<|MERGE_RESOLUTION|>--- conflicted
+++ resolved
@@ -18,10 +18,6 @@
 simdnbt.workspace = true
 tracing.workspace = true
 uuid.workspace = true
-<<<<<<< HEAD
-azalea-assets.workspace = true
-=======
 
 [lints]
-workspace = true
->>>>>>> 848f20f9
+workspace = true